--- conflicted
+++ resolved
@@ -76,7 +76,7 @@
 
 -}
 
-import Html exposing (Html, button, text)
+import Html exposing (Html)
 import Html.Events exposing (on, onMouseOut)
 import Svg exposing (g)
 import Svg.Attributes exposing (height, width, d, style)
@@ -113,40 +113,25 @@
 
 
 type alias PlotConfig =
-<<<<<<< HEAD
     { size : ( Int, Int )
     , dimensions : Maybe (Float, Float)
     , padding : (Int, Int)
-    , id : String
-    }
-=======
-    { dimensions : ( Int, Int ) }
->>>>>>> 025f3c11
+    }
 
 
 {-| Represents an attribute for the plot.
 -}
 type PlotAttr
-<<<<<<< HEAD
     = Dimensions (Maybe ( Float, Float ))
     | Padding (Int, Int)
     | Size ( Int, Int )
-    | Id String
 
 
 defaultPlotConfig =
     { size = ( 800, 500 )
     , dimensions = Nothing
     , padding = (10, 10)
-    , id = "elm-plot"
-    }
-=======
-    = Dimensions ( Int, Int )
-
-
-defaultPlotConfig =
-    { dimensions = ( 800, 500 ) }
->>>>>>> 025f3c11
+    }
 
 
 {-| Specify the coordinate dimensions of your plot.
@@ -156,7 +141,6 @@
     Dimensions
 
 
-<<<<<<< HEAD
 {-| Specify additional top padding on the y axis (in pixels)
 -}
 padding : (Int, Int) -> PlotAttr
@@ -171,15 +155,6 @@
     Size
 
 
-{-| Specify an id to the div wrapper of your plot.
--}
-id : String -> PlotAttr
-id =
-    Id
-
-
-=======
->>>>>>> 025f3c11
 toPlotConfig : PlotAttr -> PlotConfig -> PlotConfig
 toPlotConfig attr config =
     case attr of
@@ -188,17 +163,10 @@
 
         Dimensions dimensions ->
             { config | dimensions = dimensions }
-<<<<<<< HEAD
         
         Padding padding ->
             { config | padding = padding }
         
-        Id id ->
-            -- TODO: Should not be optional
-            { config | id = id }
-=======
->>>>>>> 025f3c11
-
 
 
 -- Axis config
@@ -732,20 +700,16 @@
 
 
 viewFrame : PlotConfig -> List (Svg.Svg msg) -> Svg.Svg msg
-<<<<<<< HEAD
-viewFrame { size, id } elements =
-=======
-viewFrame { dimensions } elements =
->>>>>>> 025f3c11
+viewFrame { size } elements =
     let
         ( width, height ) =
             size
     in
-      Svg.svg
-        [ Svg.Attributes.height (toString height)
-        , Svg.Attributes.width (toString width)
-        ]
-        elements
+        Svg.svg
+            [ Svg.Attributes.height (toString height)
+            , Svg.Attributes.width (toString width)
+            ]
+            elements
 
 
 
