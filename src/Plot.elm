module Plot
    exposing
        ( Attribute
        , plot
        , plotInteractive
        , xAxis
        , yAxis
        , verticalGrid
        , horizontalGrid
        , hint
        , area
        , line
        , bars
        , scatter
        , custom
        , classes
        , margin
        , padding
        , size
        , style
        , domainLowest
        , domainHighest
        , rangeLowest
        , rangeHighest
        , Element
        , initialState
        , update
        , Interaction(..)
        , State
        , getHoveredValue
        )

{-|
 This library aims to allow you to visualize a variety of graphs in
 an intuitive manner without compromising flexibility regarding configuration.
 It is inspired by the elm-html api, using the `element attrs children` pattern.

 This is still in beta! The api might and probably will change!

 Just FYI, [`Svg msg`](http://package.elm-lang.org/packages/elm-lang/svg/2.0.0/Svg#Svg)
 is an alias to `VirtualDom.Node msg` and so is [`Html msg`](http://package.elm-lang.org/packages/elm-lang/html/2.0.0/Html#Html).
 This means that the types are basically interchangable and you can use the same methods on them.

# Definitions
@docs Attribute, Element

# Elements
@docs plot, plotInteractive, xAxis, yAxis, hint, verticalGrid, horizontalGrid, custom

## Series
@docs scatter, line, area, bars

# Styling and sizes
@docs classes, margin, padding, size, style, domainLowest, domainHighest, rangeLowest, rangeHighest

# State
For an example of the update flow see [this example](https://github.com/terezka/elm-plot/blob/master/examples/Interactive.elm).

@docs State, initialState, update, Interaction, getHoveredValue


-}

import Html exposing (Html)
import Html.Attributes
import Html.Events
import Svg exposing (Svg)
import Svg.Attributes
import Svg.Lazy
import Json.Decode as Json
import DOM
import Plot.Axis as Axis
import Plot.Grid as Grid
import Plot.Area as Area
import Plot.Bars as Bars
import Plot.Scatter as Scatter
import Plot.Line as Line
import Plot.Hint as Hint
import Plot.Types exposing (..)
import Internal.Grid as GridInternal
import Internal.Axis as AxisInternal
import Internal.Bars as BarsInternal
import Internal.Area as AreaInternal
import Internal.Scatter as ScatterInternal
import Internal.Line as LineInternal
import Internal.Hint as HintInternal
import Internal.Stuff exposing (..)
import Internal.Types exposing (..)
import Internal.Draw exposing (..)
import Internal.Scale exposing (..)


{-| Represents a child element of the plot.
-}
type Element msg
    = Line (LineInternal.Config msg) (List Point)
    | Area (AreaInternal.Config msg) (List Point)
    | Bars (BarsInternal.Config msg) (List (BarsInternal.StyleConfig msg)) (List Bars.Data)
    | Scatter (ScatterInternal.Config msg) (List Point)
    | Hint (HintInternal.Config msg) (Maybe Point)
    | Axis (AxisInternal.Config msg)
    | Grid (GridInternal.Config msg)
    | CustomElement ((Point -> Point) -> Svg.Svg msg)


type alias Config =
    { size : Oriented Float
    , padding : ( Float, Float )
    , margin : ( Float, Float, Float, Float )
    , classes : List String
    , style : Style
    , domain : EdgesAny (Float -> Float)
    , range : EdgesAny (Float -> Float)
    , id : String
    }


defaultConfig : Config
defaultConfig =
    { size = Oriented 800 500
    , padding = ( 0, 0 )
    , margin = ( 0, 0, 0, 0 )
    , classes = []
    , style = []
    , domain = EdgesAny (identity) (identity)
    , range = EdgesAny (identity) (identity)
    , id = "elm-plot"
    }


{-| -}
type alias Attribute =
    Config -> Config


{-| Adds padding to your plot, meaning extra space below
 and above the lowest and highest point in your plot.
 The unit is pixels and the format is `( bottom, top )`.

 Default: `( 0, 0 )`
-}
padding : ( Int, Int ) -> Attribute
padding ( bottom, top ) config =
    { config | padding = ( toFloat bottom, toFloat top ) }


{-| Specify the size of your plot in pixels and in the format
 of `( width, height )`.

 Default: `( 800, 500 )`
-}
size : ( Int, Int ) -> Attribute
size ( width, height ) config =
    { config | size = Oriented (toFloat width) (toFloat height) }


{-| Specify margin around the plot. Useful when your ticks are outside the
 plot and you would like to add space to see them! Values are in pixels and
the format is `( top, right, bottom, left )`.

 Default: `( 0, 0, 0, 0 )`
-}
margin : ( Int, Int, Int, Int ) -> Attribute
margin ( t, r, b, l ) config =
    { config | margin = ( toFloat t, toFloat r, toFloat b, toFloat l ) }


{-| Adds styles to the svg element.
-}
style : Style -> Attribute
style style config =
    { config | style = defaultConfig.style ++ style ++ [ ( "padding", "0" ) ] }


{-| Adds classes to the svg element.
-}
classes : List String -> Attribute
classes classes config =
    { config | classes = classes }


{-| Adds an id to the svg element.
-}
id : String -> Attribute
id id config =
    { config | id = id }


{-| Alter the domain's lower boundary. The function provided will
 be passed the lowest y-value present in any of your series and the result will
 be the lower boundary of your series. So if you would like
 the lowest boundary to simply be the edge of your series, then set
 this attribute to the function `identity`.
 If you want it to always be -5, then set this attribute to the function `always -5`.

 The default is `identity`.

 **Note:** If you are using `padding` as well, the extra padding will still be
 added outside the domain.
-}
domainLowest : (Float -> Float) -> Attribute
domainLowest toLowest ({ domain } as config) =
    { config | domain = { domain | lower = toLowest } }


{-| Alter the domain's upper boundary. The function provided will
 be passed the lowest y-value present in any of your series and the result will
 be the upper boundary of your series. So if you would like
 the lowest boundary to  always be 10, then set this attribute to the function `always 10`.

 The default is `identity`.

 **Note:** If you are using `padding` as well, the extra padding will still be
 added outside the domain.
-}
domainHighest : (Float -> Float) -> Attribute
domainHighest toHighest ({ domain } as config) =
    { config | domain = { domain | upper = toHighest } }


{-| Provide a function to determine the lower boundary of range.
 See `domainLowest` and imagine we're talking about the x-axis.
-}
rangeLowest : (Float -> Float) -> Attribute
rangeLowest toLowest ({ range } as config) =
    { config | range = { range | lower = toLowest } }


{-| Provide a function to determine the upper boundary of range.
 See `domainHighest` and imagine we're talking about the x-axis.
-}
rangeHighest : (Float -> Float) -> Attribute
rangeHighest toHighest ({ range } as config) =
    { config | range = { range | upper = toHighest } }


{-| -}
xAxis : List (Axis.Attribute msg) -> Element msg
xAxis attrs =
    Axis (List.foldl (<|) AxisInternal.defaultConfigX attrs)


{-| -}
yAxis : List (Axis.Attribute msg) -> Element msg
yAxis attrs =
    Axis (List.foldl (<|) AxisInternal.defaultConfigY attrs)


{-| -}
horizontalGrid : List (Grid.Attribute msg) -> Element msg
horizontalGrid attrs =
    Grid (List.foldr (<|) GridInternal.defaultConfigX attrs)


{-| -}
verticalGrid : List (Grid.Attribute msg) -> Element msg
verticalGrid attrs =
    Grid (List.foldr (<|) GridInternal.defaultConfigY attrs)


{-| -}
area : List (Area.Attribute msg) -> List Point -> Element msg
area attrs points =
    Area (List.foldr (<|) AreaInternal.defaultConfig attrs) points


{-| -}
line : List (Line.Attribute msg) -> List Point -> Element msg
line attrs points =
    Line (List.foldr (<|) LineInternal.defaultConfig attrs) points


{-| -}
scatter : List (Scatter.Attribute msg) -> List Point -> Element msg
scatter attrs =
    Scatter (List.foldr (<|) ScatterInternal.defaultConfig attrs)


{-| This wraps all your bar series.
-}
bars : List (Bars.Attribute msg) -> List (List (Bars.StyleAttribute msg)) -> List Bars.Data -> Element msg
bars attrs styleAttrsList groups =
    Bars
        (List.foldr (<|) BarsInternal.defaultConfig attrs)
        (List.map (List.foldr (<|) BarsInternal.defaultStyleConfig) styleAttrsList)
        groups


{-| Adds a hint to your plot. See [this example](https://github.com/terezka/elm-plot/blob/master/examples/Interactive.elm)

 Remember to use `plotInteractive` for the events to be processed!.
-}
hint : List (Hint.Attribute msg) -> Maybe Point -> Element msg
hint attrs position =
    Hint (List.foldr (<|) HintInternal.defaultConfig attrs) position


{-| This element is passed a function which can translate your values into
 svg coordinates. This way you can build your own serie types. Although
 if you feel like you're missing something let me know!
-}
custom : ((Point -> Point) -> Svg.Svg msg) -> Element msg
custom view =
    CustomElement view


{-| This is the function processing your entire plot configuration.
 Pass your attributes and elements to this function and
 a SVG plot will be returned!
-}
plot : List Attribute -> List (Element msg) -> Svg msg
plot attrs =
    Svg.Lazy.lazy2 parsePlot (toPlotConfig attrs)


{-| So this is like `plot`, except the message to is `Interaction msg`. It's a message wrapping
 your message, so you can use the build in interactions (like the hint!) in the plot as well as adding your own.
 See [this example](https://github.com/terezka/elm-plot/blob/master/examples/Interactive.elm).
-}
plotInteractive : List Attribute -> List (Element (Interaction msg)) -> Svg (Interaction msg)
plotInteractive attrs =
    Svg.Lazy.lazy2 parsePlotInteractive (toPlotConfig attrs)


toPlotConfig : List Attribute -> Config
toPlotConfig =
    List.foldl (<|) defaultConfig



-- MODEL


{-| -}
type State
    = State StateInner


type alias StateInner =
    { position : Maybe ( Float, Float ) }


{-| -}
initialState : State
initialState =
    State { position = Nothing }



-- UPDATE


{-| -}
type Interaction msg
    = Internal Msg
    | Custom msg


type Msg
    = Hovering ( Float, Float )
    | ResetPosition


{-| -}
update : Msg -> State -> State
update msg (State state) =
    case msg of
        Hovering position ->
            if shouldPositionUpdate state position then
                State { state | position = Just position }
            else
                State state

        ResetPosition ->
            State { position = Nothing }


{-| Get the hovered position from state.
-}
getHoveredValue : State -> Maybe Point
getHoveredValue (State { position }) =
    position


shouldPositionUpdate : StateInner -> ( Float, Float ) -> Bool
shouldPositionUpdate { position } ( left, top ) =
    case position of
        Nothing ->
            True

        Just ( leftOld, topOld ) ->
            topOld /= top || leftOld /= left


getRelativePosition : Meta -> ( Float, Float ) -> ( Float, Float ) -> ( Maybe Float, Float )
getRelativePosition { fromSvgCoords, toNearestX } ( mouseX, mouseY ) ( left, top ) =
    let
        ( x, y ) =
            fromSvgCoords ( mouseX - left, mouseY - top )
    in
        ( toNearestX x, y )


handleMouseOver : Meta -> Json.Decoder (Interaction msg)
handleMouseOver meta =
    Json.map3
        (toMouseOverMsg meta)
        (Json.field "clientX" Json.float)
        (Json.field "clientY" Json.float)
        (DOM.target getPlotPosition)


toMouseOverMsg : Meta -> Float -> Float -> ( Float, Float ) -> Interaction msg
toMouseOverMsg meta mouseX mouseY position =
    let
        relativePosition =
            getRelativePosition meta ( mouseX, mouseY ) position
    in
        case Tuple.first relativePosition of
            Just x ->
                Internal (Hovering ( x, Tuple.second relativePosition ))

            Nothing ->
                Internal ResetPosition


getPlotPosition : Json.Decoder ( Float, Float )
getPlotPosition =
    Json.oneOf
        [ getPosition
        , Json.lazy (\_ -> getParentPosition)
        ]


getPosition : Json.Decoder ( Float, Float )
getPosition =
    Json.map (\{ left, top } -> ( left, top )) DOM.boundingClientRect


getParentPosition : Json.Decoder ( Float, Float )
getParentPosition =
    DOM.parentElement getPlotPosition



-- VIEW


parsePlot : Config -> List (Element msg) -> Svg msg
parsePlot config elements =
    let
        meta =
            calculateMeta config elements
    in
        viewPlot config meta (viewElements meta elements)


parsePlotInteractive : Config -> List (Element (Interaction msg)) -> Svg (Interaction msg)
parsePlotInteractive config elements =
    let
        meta =
            calculateMeta config elements
    in
        viewPlotInteractive config meta (viewElements meta elements)


viewPlotInteractive : Config -> Meta -> ( List (Svg (Interaction msg)), List (Html (Interaction msg)) ) -> Html (Interaction msg)
viewPlotInteractive config meta ( svgViews, htmlViews ) =
    Html.div
        (plotAttributes config ++ plotAttributesInteraction meta)
        (viewSvg meta config svgViews :: htmlViews)


viewPlot : Config -> Meta -> ( List (Svg msg), List (Html msg) ) -> Svg msg
viewPlot config meta ( svgViews, htmlViews ) =
    Html.div
        (plotAttributes config)
        (viewSvg meta config svgViews :: htmlViews)


plotAttributes : Config -> List (Html.Attribute msg)
<<<<<<< HEAD
plotAttributes { size, style, id } =
    [ Html.Attributes.class "elm-plot"
=======
plotAttributes { id, style } =
    [ Html.Attributes.class "elm-plot"
    , Html.Attributes.style style
>>>>>>> 7988a6b2
    , Html.Attributes.id id
    , Html.Attributes.style <| sizeStyle size ++ style
    ]


plotAttributesInteraction : Meta -> List (Html.Attribute (Interaction msg))
plotAttributesInteraction meta =
    [ Html.Events.on "mousemove" (handleMouseOver meta)
    , Html.Events.onMouseLeave (Internal ResetPosition)
    ]


viewSvg : Meta -> Config -> List (Svg msg) -> Svg msg
viewSvg meta config views =
    Svg.svg
<<<<<<< HEAD
        [ Svg.Attributes.height (toString config.size.y)
        , Svg.Attributes.width (toString config.size.x)
        , Svg.Attributes.class "elm-plot__inner"
=======
        [ Svg.Attributes.class "elm-plot__inner"
        , Svg.Attributes.viewBox
            ("0 0 "
                ++ (toString x)
                ++ " "
                ++ (toString y)
            )
>>>>>>> 7988a6b2
        ]
        (scaleDefs meta :: views)


scaleDefs : Meta -> Svg.Svg msg
scaleDefs meta =
    Svg.defs []
        [ Svg.clipPath [ Svg.Attributes.id (toClipPathId meta) ]
            [ Svg.rect
                [ Svg.Attributes.x (toString meta.scale.x.offset.lower)
                , Svg.Attributes.y (toString meta.scale.y.offset.lower)
                , Svg.Attributes.width (toString meta.scale.x.length)
                , Svg.Attributes.height (toString meta.scale.y.length)
                ]
                []
            ]
        ]


viewElements : Meta -> List (Element msg) -> ( List (Svg msg), List (Html msg) )
viewElements meta elements =
    List.foldr (viewElement meta) ( [], [] ) elements


viewElement : Meta -> Element msg -> ( List (Svg msg), List (Html msg) ) -> ( List (Svg msg), List (Html msg) )
viewElement meta element ( svgViews, htmlViews ) =
    case element of
        Line config points ->
            ( (LineInternal.view meta config points) :: svgViews, htmlViews )

        Area config points ->
            ( (AreaInternal.view meta config points) :: svgViews, htmlViews )

        Scatter config points ->
            ( (ScatterInternal.view meta config points) :: svgViews, htmlViews )

        Bars config styleConfigs groups ->
            ( (BarsInternal.view meta config styleConfigs groups) :: svgViews, htmlViews )

        Axis ({ orientation } as config) ->
            ( (AxisInternal.view (getFlippedMeta orientation meta) config) :: svgViews, htmlViews )

        Grid ({ orientation } as config) ->
            ( (GridInternal.view (getFlippedMeta orientation meta) config) :: svgViews, htmlViews )

        CustomElement view ->
            ( (view meta.toSvgCoords :: svgViews), htmlViews )

        Hint config position ->
            case position of
                Just point ->
                    ( svgViews, (HintInternal.view meta config point) :: htmlViews )

                Nothing ->
                    ( svgViews, htmlViews )



-- CALCULATIONS OF META


calculateMeta : Config -> List (Element msg) -> Meta
calculateMeta ({ size, padding, margin, range, domain, id } as config) elements =
    let
        values =
            toValuesOriented elements

        internalBounds =
            List.foldl foldInternalBounds (Oriented Nothing Nothing) elements

        axisConfigs =
            toAxisConfigsOriented elements

        ( top, right, bottom, left ) =
            margin

        xScale =
            getScale size.x range internalBounds.x (Edges left right) ( 0, 0 ) values.x

        yScale =
            getScale size.y domain internalBounds.y (Edges top bottom) padding values.y

        xTicks =
            getLastGetTickValues axisConfigs.x xScale

        yTicks =
            getLastGetTickValues axisConfigs.y yScale
    in
        { scale = Oriented xScale yScale
        , toSvgCoords = toSvgCoordsX xScale yScale
        , oppositeToSvgCoords = toSvgCoordsY xScale yScale
        , fromSvgCoords = fromSvgCoords xScale yScale
        , ticks = xTicks
        , oppositeTicks = yTicks
        , axisCrossings = getAxisCrossings axisConfigs.x yScale
        , oppositeAxisCrossings = getAxisCrossings axisConfigs.y xScale
        , toNearestX = toNearest values.x
        , getHintInfo = getHintInfo elements
        , id = id
        }


toValuesOriented : List (Element msg) -> Oriented (List Value)
toValuesOriented elements =
    List.foldr foldPoints [] elements
        |> List.unzip
        |> (\( x, y ) -> Oriented x y)


foldPoints : Element msg -> List Point -> List Point
foldPoints element allPoints =
    case element of
        Area config points ->
            allPoints ++ points

        Line config points ->
            allPoints ++ points

        Scatter config points ->
            allPoints ++ points

        Bars config styleConfigs groups ->
            allPoints ++ (BarsInternal.toPoints config groups)

        _ ->
            allPoints


foldInternalBounds : Element msg -> Oriented (Maybe Edges) -> Oriented (Maybe Edges)
foldInternalBounds element =
    case element of
        Area config points ->
            foldInternalBoundsArea

        Bars config styleConfigs groups ->
            foldInternalBoundsBars config groups >> foldInternalBoundsArea

        _ ->
            identity


foldInternalBoundsArea : Oriented (Maybe Edges) -> Oriented (Maybe Edges)
foldInternalBoundsArea bounds =
    { bounds | y = Just (foldBounds bounds.y { lower = 0, upper = 0 }) }


foldInternalBoundsBars : BarsInternal.Config msg -> List BarsInternal.Group -> Oriented (Maybe Edges) -> Oriented (Maybe Edges)
foldInternalBoundsBars config groups bounds =
    let
        allBarPoints =
            BarsInternal.toPoints config groups

        ( allBarXValues, _ ) =
            List.unzip allBarPoints

        newXBounds =
            updateInternalBounds
                bounds.x
                { lower = getLowest allBarXValues - 0.5
                , upper = getHighest allBarXValues + 0.5
                }
    in
        { bounds | x = newXBounds }


updateInternalBounds : Maybe Edges -> Edges -> Maybe Edges
updateInternalBounds old new =
    Just (foldBounds old new)


flipMeta : Meta -> Meta
flipMeta ({ scale, toSvgCoords, oppositeToSvgCoords, ticks, oppositeTicks, axisCrossings, oppositeAxisCrossings } as meta) =
    { meta
        | scale = flipOriented scale
        , toSvgCoords = oppositeToSvgCoords
        , oppositeToSvgCoords = toSvgCoords
        , axisCrossings = oppositeAxisCrossings
        , oppositeAxisCrossings = axisCrossings
        , ticks = oppositeTicks
        , oppositeTicks = ticks
    }


getFlippedMeta : Orientation -> Meta -> Meta
getFlippedMeta orientation meta =
    case orientation of
        X ->
            meta

        Y ->
            flipMeta meta


getHintInfo : List (Element msg) -> Float -> Hint.HintInfo
getHintInfo elements xValue =
    Hint.HintInfo xValue <| List.foldr (collectYValues xValue) [] elements


toAxisConfigsOriented : List (Element msg) -> Oriented (List (AxisInternal.Config msg))
toAxisConfigsOriented =
    List.foldr foldAxisConfigs { x = [], y = [] }


foldAxisConfigs : Element msg -> Oriented (List (AxisInternal.Config msg)) -> Oriented (List (AxisInternal.Config msg))
foldAxisConfigs element axisConfigs =
    case element of
        Axis ({ orientation } as config) ->
            foldOriented (\configs -> config :: configs) orientation axisConfigs

        _ ->
            axisConfigs


getLastGetTickValues : List (AxisInternal.Config msg) -> Scale -> List Value
getLastGetTickValues axisConfigs =
    List.head axisConfigs
        |> Maybe.withDefault AxisInternal.defaultConfigX
        |> .tickValues
        |> AxisInternal.getValues


collectYValues : Float -> Element msg -> List (Maybe (List Value)) -> List (Maybe (List Value))
collectYValues xValue element yValues =
    case element of
        Area config points ->
            collectYValue xValue points :: yValues

        Line config points ->
            collectYValue xValue points :: yValues

        Scatter config points ->
            collectYValue xValue points :: yValues

        Bars config styleConfigs groups ->
            BarsInternal.getYValues xValue groups :: yValues

        _ ->
            yValues


collectYValue : Float -> List Point -> Maybe (List Value)
collectYValue xValue points =
    List.foldr (getYValue xValue) Nothing points


getYValue : Float -> Point -> Maybe (List Value) -> Maybe (List Value)
getYValue xValue ( x, y ) result =
    if x == xValue then
        Just [ y ]
    else
        result


getAxisCrossings : List (AxisInternal.Config msg) -> Scale -> List Value
getAxisCrossings axisConfigs oppositeScale =
    List.map (AxisInternal.getAxisPosition oppositeScale << .position) axisConfigs<|MERGE_RESOLUTION|>--- conflicted
+++ resolved
@@ -479,16 +479,10 @@
 
 
 plotAttributes : Config -> List (Html.Attribute msg)
-<<<<<<< HEAD
-plotAttributes { size, style, id } =
-    [ Html.Attributes.class "elm-plot"
-=======
 plotAttributes { id, style } =
     [ Html.Attributes.class "elm-plot"
     , Html.Attributes.style style
->>>>>>> 7988a6b2
     , Html.Attributes.id id
-    , Html.Attributes.style <| sizeStyle size ++ style
     ]
 
 
@@ -502,19 +496,13 @@
 viewSvg : Meta -> Config -> List (Svg msg) -> Svg msg
 viewSvg meta config views =
     Svg.svg
-<<<<<<< HEAD
-        [ Svg.Attributes.height (toString config.size.y)
-        , Svg.Attributes.width (toString config.size.x)
-        , Svg.Attributes.class "elm-plot__inner"
-=======
         [ Svg.Attributes.class "elm-plot__inner"
         , Svg.Attributes.viewBox
             ("0 0 "
-                ++ (toString x)
+                ++ (toString config.size.x)
                 ++ " "
-                ++ (toString y)
+                ++ (toString config.size.y)
             )
->>>>>>> 7988a6b2
         ]
         (scaleDefs meta :: views)
 
